--- conflicted
+++ resolved
@@ -16,11 +16,7 @@
 
 setuptools.setup(
     name='pika',
-<<<<<<< HEAD
     version='1.0.0b1',
-=======
-    version='0.13.0b1',
->>>>>>> 5f9e21ad
     description='Pika Python AMQP Client Library',
     long_description=open('README.rst').read(),
     maintainer='Gavin M. Roy',
